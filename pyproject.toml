[project]
name = "aiida-mlip"
version = "0.3.0"
description = "Machine learning interatomic potentials AiiDA plugin"
authors = [
    { name = "Federica Zanca" },
    { name = "Elliott Kasoar" },
    { name = "Jacob Wilkins" },
    { name = "Alin M. Elena" },
]
requires-python = ">=3.10"
classifiers = [
    "Programming Language :: Python",
    "Intended Audience :: Science/Research",
    "License :: OSI Approved :: BSD License",
    "Natural Language :: English",
    "Development Status :: 5 - Production/Stable",
    "Framework :: AiiDA"
]
readme = "README.md"
keywords = ["aiida", "plugin"]

dependencies = [
    "aiida-core<3,>=2.7",
    "ase<4.0,>=3.24",
    "voluptuous<1,>=0.15.2",
    "janus-core<0.9,>=0.8.3",
    "aiida-workgraph<0.8, >=0.7.1",
]

[project.optional-dependencies]
mace = [
    "janus-core[mace]"
]
<<<<<<< HEAD
qe = [
    "aiida-quantumespresso<4.13, >=4.12",
]
fpsample = [
    "fpsample<0.4, >=0.3.3",
]
=======
fpsample = [
    "fpsample<0.4,>=0.3.3",
]


>>>>>>> 3163f69e

[project.urls]
repository = "https://github.com/stfc/aiida-mlip/"
documentation = "https://stfc.github.io/aiida-mlip/"
source = "https://github.com/stfc/aiida-mlip"

[dependency-groups]
dev = [
    "coverage[toml]<8.0.0,>=7.4.1",
    "ipykernel>=6.30.0",
    "pgtest<2.0.0,>=1.3.2",
    "pytest<9.0,>=8.0",
    "pytest-cov<5.0.0,>=4.1.0",
    "tox-uv<2.0,>=1.25.0",
    "wheel<1.0,>=0.42",
]

docs = [
    "furo<2025.0.0,>=2024.1.29",
    "markupsafe<2.1",
    "numpydoc<2.0.0,>=1.6.0",
    "sphinx<8.0.0,>=7.2.6",
    "sphinxcontrib-contentui<1.0.0,>=0.2.5",
    "sphinxcontrib-details-directive<1.0,>=0.1",
    "sphinx-copybutton<1.0.0,>=0.5.2",
]

pre-commit = [
    "pre-commit<4.0.0,>=3.6.0",
    "ruff<1.0.0,>=0.9.2",
]

[build-system]
requires = ["uv_build>=0.8.4,<0.9.0"]
build-backend = "uv_build"

[tool.uv.build-backend]
module-name = "aiida_mlip"
module-root = ""

[project.entry-points."aiida.data"]
"mlip.modeldata" = "aiida_mlip.data.model:ModelData"
"mlip.config" = "aiida_mlip.data.config:JanusConfigfile"

[project.entry-points."aiida.calculations"]
"mlip.sp" = "aiida_mlip.calculations.singlepoint:Singlepoint"
"mlip.opt" = "aiida_mlip.calculations.geomopt:GeomOpt"
"mlip.md" = "aiida_mlip.calculations.md:MD"
"mlip.train" = "aiida_mlip.calculations.train:Train"
"mlip.descriptors" = "aiida_mlip.calculations.descriptors:Descriptors"

[project.entry-points."aiida.parsers"]
"mlip.sp_parser" = "aiida_mlip.parsers.sp_parser:SPParser"
"mlip.opt_parser" = "aiida_mlip.parsers.opt_parser:GeomOptParser"
"mlip.md_parser" = "aiida_mlip.parsers.md_parser:MDParser"
"mlip.train_parser" = "aiida_mlip.parsers.train_parser:TrainParser"
"mlip.descriptors_parser" = "aiida_mlip.parsers.descriptors_parser:DescriptorsParser"

[tool.pytest.ini_options]
# Configuration for [pytest](https://docs.pytest.org)
python_files = "test_*.py example_*.py"
addopts = '--cov-report xml'
filterwarnings = [
    "ignore::DeprecationWarning:aiida:",
    "ignore:Creating AiiDA configuration folder:",
    "ignore::DeprecationWarning:plumpy:",
    "ignore::DeprecationWarning:yaml:",
]
pythonpath = ["."]

[tool.coverage.run]
# Configuration of [coverage.py](https://coverage.readthedocs.io)
# reporting which lines of your plugin are covered by tests
source=["aiida_mlip"]

[tool.numpydoc_validation]
# report on all checks, except the below
checks = [
    "all",
    "EX01",
    "SA01",
    "ES01",
]
# Don't report on objects that match any of these regex
exclude = [
    ".__weakref__$",
    ".__repr__$",
]

[tool.ruff]
extend-exclude = ["conf.py", "*.ipynb"]
target-version = "py310"

[tool.ruff.lint]
# Ignore complexity, non-lowercase
ignore = ["C901", "N806"]
select = [
    # flake8-bugbear
    "B",
    # pylint
    "C", "R",
    # pydocstyle
    "D",
    # pycodestyle
    "E", "W",
    # Pyflakes
    "F",
    # pyupgrade
    "I",
    # pep8-naming
    "N",
    # isort
    "UP",
]

[tool.ruff.lint.isort]
force-sort-within-sections = true
required-imports = ["from __future__ import annotations"]

[tool.ruff.lint.pydocstyle]
convention = "numpy"

[tool.ruff.lint.pylint]
max-args = 10

[tool.ruff.lint.pyupgrade]
keep-runtime-typing = false

[tool.uv]
default-groups = [
    "dev",
    "docs",
    "pre-commit",
]<|MERGE_RESOLUTION|>--- conflicted
+++ resolved
@@ -32,20 +32,11 @@
 mace = [
     "janus-core[mace]"
 ]
-<<<<<<< HEAD
-qe = [
-    "aiida-quantumespresso<4.13, >=4.12",
-]
-fpsample = [
-    "fpsample<0.4, >=0.3.3",
-]
-=======
 fpsample = [
     "fpsample<0.4,>=0.3.3",
 ]
 
 
->>>>>>> 3163f69e
 
 [project.urls]
 repository = "https://github.com/stfc/aiida-mlip/"
