--- conflicted
+++ resolved
@@ -25,11 +25,7 @@
     "ase<4.0,>=3.24",
     "voluptuous<1,>=0.15.2",
     "janus-core<0.8,>=0.7.5",
-<<<<<<< HEAD
-    "aiida-workgraph<0.7.0, >=0.6.0",
-=======
     "aiida-workgraph<0.7, >=0.6.0",
->>>>>>> 0483e251
 ]
 
 [project.optional-dependencies]
