--- conflicted
+++ resolved
@@ -38,14 +38,8 @@
 
     - name: sphinx
       run: |
-<<<<<<< HEAD
-        python -m pip install sphinxcontrib-contentui furo aiida-core
-        # temp fix install the package
-        python -m pip install .
-=======
         export PATH="$HOME/.local/bin:$PATH"
         poetry install --with docs
->>>>>>> ee0074ee
         cd docs
         poetry run make html
 
