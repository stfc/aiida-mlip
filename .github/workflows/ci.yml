name: ci

on: [push, pull_request]

jobs:

  tests:
    runs-on: ubuntu-latest
    timeout-minutes: 30
    strategy:
      matrix:
        python-version: ['3.9','3.10','3.11','3.12']
        aiida-version: ['stable']

    services:
      postgres:
        image: postgres:10
        env:
          POSTGRES_DB: test_aiida
          POSTGRES_PASSWORD: ''
          POSTGRES_HOST_AUTH_METHOD: trust
        options: >-
          --health-cmd pg_isready
          --health-interval 10s
          --health-timeout 5s
          --health-retries 5
        ports:
          - 5432:5432
      rabbitmq:
        image: rabbitmq:latest
        ports:
          - 5672:5672

    steps:
    - uses: actions/checkout@v4

    - name: Install poetry
      run: pipx install poetry

    - name: Set up Python ${{ matrix.python-version }}
      uses: actions/setup-python@v5
      with:
        python-version: ${{ matrix.python-version }}

    - name: Install python dependencies
      run: |
<<<<<<< HEAD
        python -m pip install --upgrade pip
        python -m pip install -e .[testing]
=======
        poetry install --with dev
>>>>>>> ee0074ee

    - name: Run test suite
      env:
        # show timings of tests
        PYTEST_ADDOPTS: "--durations=0"
<<<<<<< HEAD
      run: pytest --cov aiida_mlip --cov-append .
=======
      run: poetry run pytest --cov aiida_mlip --cov-append .
>>>>>>> ee0074ee

  docs:
    runs-on: ubuntu-latest
    timeout-minutes: 15
    steps:
<<<<<<< HEAD
    - uses: actions/checkout@v2
    - name: Set up Python 3.11
      uses: actions/setup-python@v2
      with:
        python-version: 3.11
    - name: Install python dependencies
      run: |
        python -m pip install --upgrade pip
        python -m pip install -e .[docs]
    - name: Build docs
      run: cd docs && make
=======
    - uses: actions/checkout@v4

    - name: Install poetry
      run: pipx install poetry

    - name: Set up Python 3.11
      uses: actions/setup-python@v5
      with:
        python-version: 3.11

    - name: Install python dependencies
      run: poetry install --with docs

    - name: Build docs
      run: cd docs && poetry run make
>>>>>>> ee0074ee

  pre-commit:
    runs-on: ubuntu-latest
    timeout-minutes: 15
    steps:
<<<<<<< HEAD
    - uses: actions/checkout@v2
    - name: Set up Python 3.11
      uses: actions/setup-python@v2
      with:
        python-version: "3.11"
    - name: Install python dependencies
      run: |
        python -m pip install --upgrade pip
        python -m pip install -e .[pre-commit,docs,testing]
    - name: Run pre-commit
      run: |
        pre-commit install
        pre-commit run --all-files || ( git status --short ; git diff ; exit 1 )
=======
    - uses: actions/checkout@v4

    - name: Install poetry
      run: pipx install poetry

    - name: Set up Python 3.11
      uses: actions/setup-python@v5
      with:
        python-version: 3.11

    - name: Install python dependencies
      run: poetry install --with pre-commit,docs,dev

    - name: Run pre-commit
      run: |
        poetry run pre-commit install
        poetry run pre-commit run --all-files || ( git status --short ; git diff ; exit 1 )
>>>>>>> ee0074ee
<|MERGE_RESOLUTION|>--- conflicted
+++ resolved
@@ -44,40 +44,18 @@
 
     - name: Install python dependencies
       run: |
-<<<<<<< HEAD
-        python -m pip install --upgrade pip
-        python -m pip install -e .[testing]
-=======
         poetry install --with dev
->>>>>>> ee0074ee
 
     - name: Run test suite
       env:
         # show timings of tests
         PYTEST_ADDOPTS: "--durations=0"
-<<<<<<< HEAD
-      run: pytest --cov aiida_mlip --cov-append .
-=======
       run: poetry run pytest --cov aiida_mlip --cov-append .
->>>>>>> ee0074ee
 
   docs:
     runs-on: ubuntu-latest
     timeout-minutes: 15
     steps:
-<<<<<<< HEAD
-    - uses: actions/checkout@v2
-    - name: Set up Python 3.11
-      uses: actions/setup-python@v2
-      with:
-        python-version: 3.11
-    - name: Install python dependencies
-      run: |
-        python -m pip install --upgrade pip
-        python -m pip install -e .[docs]
-    - name: Build docs
-      run: cd docs && make
-=======
     - uses: actions/checkout@v4
 
     - name: Install poetry
@@ -93,27 +71,11 @@
 
     - name: Build docs
       run: cd docs && poetry run make
->>>>>>> ee0074ee
 
   pre-commit:
     runs-on: ubuntu-latest
     timeout-minutes: 15
     steps:
-<<<<<<< HEAD
-    - uses: actions/checkout@v2
-    - name: Set up Python 3.11
-      uses: actions/setup-python@v2
-      with:
-        python-version: "3.11"
-    - name: Install python dependencies
-      run: |
-        python -m pip install --upgrade pip
-        python -m pip install -e .[pre-commit,docs,testing]
-    - name: Run pre-commit
-      run: |
-        pre-commit install
-        pre-commit run --all-files || ( git status --short ; git diff ; exit 1 )
-=======
     - uses: actions/checkout@v4
 
     - name: Install poetry
@@ -130,5 +92,4 @@
     - name: Run pre-commit
       run: |
         poetry run pre-commit install
-        poetry run pre-commit run --all-files || ( git status --short ; git diff ; exit 1 )
->>>>>>> ee0074ee
+        poetry run pre-commit run --all-files || ( git status --short ; git diff ; exit 1 )